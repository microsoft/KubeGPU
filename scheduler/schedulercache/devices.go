<<<<<<< HEAD
package schedulercache

import (
	"fmt"

	//"github.com/golang/glog"
	"github.com/Microsoft/KubeGPU/device"
	"github.com/Microsoft/KubeGPU/kubeinterface"
	extypes "github.com/Microsoft/KubeGPU/types"

	"k8s.io/api/core/v1"
)

func GetPodAndNode(pod *v1.Pod, node *NodeInfo, invalidatePodAnnotations bool) (*extypes.PodInfo, *extypes.NodeInfo, error) {
	// grab node information
	nodeInfo := node.nodeEx
	if nodeInfo == nil {
		return nil, nil, fmt.Errorf("node not found")
	}
	podInfo, err := kubeinterface.KubePodInfoToPodInfo(pod, invalidatePodAnnotations)
	if err != nil {
		return nil, nil, err
	}
	if !invalidatePodAnnotations {
		nodeName := node.node.ObjectMeta.Name
		if podInfo.NodeName != nodeName {
			return nil, nil, fmt.Errorf("Node name is not correct - pod expects %v, but node has %v", podInfo.NodeName, nodeName)
		}
	}
	return podInfo, nodeInfo, nil
}

func TakePodDeviceResources(pod *v1.Pod, node *NodeInfo) error {
	// convert pod annotations to resources and use them -- should not return error as pod annotations should be correct
	podInfo, nodeInfo, err := GetPodAndNode(pod, node, false)
	if err != nil {
		return err
	}
	return device.DeviceScheduler.TakePodResources(podInfo, nodeInfo)
}

func ReturnPodDeviceResources(pod *v1.Pod, node *NodeInfo) error {
	podInfo, nodeInfo, err := GetPodAndNode(pod, node, false)
	if err != nil {
		return err
	}
	return device.DeviceScheduler.ReturnPodResources(podInfo, nodeInfo)
}


=======
package schedulercache

import (
	"fmt"

	//"github.com/golang/glog"
	"github.com/Microsoft/KubeGPU/device"
	"github.com/Microsoft/KubeGPU/kubeinterface"
	extypes "github.com/Microsoft/KubeGPU/types"

	"k8s.io/api/core/v1"
)

func GetPodAndNode(pod *v1.Pod, node *NodeInfo, invalidatePodAnnotations bool) (*extypes.PodInfo, *extypes.NodeInfo, error) {
	// grab node information
	nodeInfo := node.nodeEx
	if nodeInfo == nil {
		return nil, nil, fmt.Errorf("node not found")
	}
	podInfo, err := kubeinterface.KubePodInfoToPodInfo(pod, invalidatePodAnnotations)
	if err != nil {
		return nil, nil, err
	}
	if !invalidatePodAnnotations {
		nodeName := node.node.ObjectMeta.Name
		if podInfo.NodeName != nodeName {
			return nil, nil, fmt.Errorf("Node name is not correct - pod expects %v, but node has %v", podInfo.NodeName, nodeName)
		}
	}
	return podInfo, nodeInfo, nil
}

func TakePodDeviceResources(pod *v1.Pod, node *NodeInfo) error {
	// convert pod annotations to resources and use them -- should not return error as pod annotations should be correct
	podInfo, nodeInfo, err := GetPodAndNode(pod, node, false)
	if err != nil {
		return err
	}
	return device.DeviceScheduler.TakePodResources(podInfo, nodeInfo)
}

func ReturnPodDeviceResources(pod *v1.Pod, node *NodeInfo) error {
	podInfo, nodeInfo, err := GetPodAndNode(pod, node, false)
	if err != nil {
		return err
	}
	return device.DeviceScheduler.ReturnPodResources(podInfo, nodeInfo)
}

>>>>>>> 4b86ca3d
<|MERGE_RESOLUTION|>--- conflicted
+++ resolved
@@ -1,4 +1,3 @@
-<<<<<<< HEAD
 package schedulercache
 
 import (
@@ -48,55 +47,3 @@
 	return device.DeviceScheduler.ReturnPodResources(podInfo, nodeInfo)
 }
 
-
-=======
-package schedulercache
-
-import (
-	"fmt"
-
-	//"github.com/golang/glog"
-	"github.com/Microsoft/KubeGPU/device"
-	"github.com/Microsoft/KubeGPU/kubeinterface"
-	extypes "github.com/Microsoft/KubeGPU/types"
-
-	"k8s.io/api/core/v1"
-)
-
-func GetPodAndNode(pod *v1.Pod, node *NodeInfo, invalidatePodAnnotations bool) (*extypes.PodInfo, *extypes.NodeInfo, error) {
-	// grab node information
-	nodeInfo := node.nodeEx
-	if nodeInfo == nil {
-		return nil, nil, fmt.Errorf("node not found")
-	}
-	podInfo, err := kubeinterface.KubePodInfoToPodInfo(pod, invalidatePodAnnotations)
-	if err != nil {
-		return nil, nil, err
-	}
-	if !invalidatePodAnnotations {
-		nodeName := node.node.ObjectMeta.Name
-		if podInfo.NodeName != nodeName {
-			return nil, nil, fmt.Errorf("Node name is not correct - pod expects %v, but node has %v", podInfo.NodeName, nodeName)
-		}
-	}
-	return podInfo, nodeInfo, nil
-}
-
-func TakePodDeviceResources(pod *v1.Pod, node *NodeInfo) error {
-	// convert pod annotations to resources and use them -- should not return error as pod annotations should be correct
-	podInfo, nodeInfo, err := GetPodAndNode(pod, node, false)
-	if err != nil {
-		return err
-	}
-	return device.DeviceScheduler.TakePodResources(podInfo, nodeInfo)
-}
-
-func ReturnPodDeviceResources(pod *v1.Pod, node *NodeInfo) error {
-	podInfo, nodeInfo, err := GetPodAndNode(pod, node, false)
-	if err != nil {
-		return err
-	}
-	return device.DeviceScheduler.ReturnPodResources(podInfo, nodeInfo)
-}
-
->>>>>>> 4b86ca3d
